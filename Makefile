--- conflicted
+++ resolved
@@ -38,11 +38,9 @@
 	@echo "gofmt (simplify)"
 	@gofmt -s -l -w $(FILES) 2>&1 | $(FAIL_ON_STDOUT)
 
-<<<<<<< HEAD
+
 server:
 	CGO_ENABLED=1 $(GOBUILD) $(RACE_FLAG) -o bin/tinysql-server tinysql-server/main.go
 
-=======
->>>>>>> 20d46a28
 client:
 	@cd client && make all